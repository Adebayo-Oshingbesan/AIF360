import numpy as np
import scipy.optimize as optim

from aif360.algorithms import Transformer
try:
    from aif360.algorithms.preprocessing.lfr_helpers import helpers as lfr_helpers
except ImportError as error:
    from logging import warning
    warning("{}: LFR will be unavailable. To install, run:\n"
            "pip install 'aif360[LFR]'".format(error))


class LFR(Transformer):
    """Learning fair representations is a pre-processing technique that finds a
    latent representation which encodes the data well but obfuscates information
    about protected attributes [2]_.
    References:
        .. [2] R. Zemel, Y. Wu, K. Swersky, T. Pitassi, and C. Dwork,  "Learning
           Fair Representations." International Conference on Machine Learning,
           2013.
    Based on code from https://github.com/zjelveh/learning-fair-representations
    """

    def __init__(self,
                 unprivileged_groups,
                 privileged_groups,
                 k=5,
                 Ax=0.01,
                 Ay=1.0,
                 Az=50.0,
                 print_interval=250,
                 verbose=1,
                 seed=None):
        """
        Args:
            unprivileged_groups (tuple): Representation for unprivileged group.
            privileged_groups (tuple): Representation for privileged group.
            k (int, optional): Number of prototypes.
            Ax (float, optional): Input recontruction quality term weight.
            Az (float, optional): Fairness constraint term weight.
            Ay (float, optional): Output prediction error.
            print_interval (int, optional): Print optimization objective value
                every print_interval iterations.
            verbose (int, optional): If zero, then no output.
            seed (int, optional): Seed to make `predict` repeatable.
        """

        super(LFR, self).__init__(
            unprivileged_groups=unprivileged_groups,
            privileged_groups=privileged_groups)

        self.seed = seed

        self.unprivileged_groups = unprivileged_groups
        self.privileged_groups = privileged_groups
        if len(self.unprivileged_groups) > 1 or len(self.privileged_groups) > 1:
            raise ValueError("Only one unprivileged_group or privileged_group supported.")
        self.protected_attribute_name = list(self.unprivileged_groups[0].keys())[0]
        self.unprivileged_group_protected_attribute_value = self.unprivileged_groups[0][self.protected_attribute_name]
        self.privileged_group_protected_attribute_value = self.privileged_groups[0][self.protected_attribute_name]

        self.k = k
        self.Ax = Ax
        self.Ay = Ay
        self.Az = Az

        self.print_interval = print_interval
        self.verbose = verbose

        self.learned_model = None

    def fit(self, dataset, maxiter=5000, maxfun=5000, **kwargs):
        """Compute the transformation parameters that leads to fair representations.
        Args:
            dataset (BinaryLabelDataset): Dataset containing true labels.
        Returns:
            LFR: Returns self.
        """
        if self.seed is not None:
            np.random.seed(self.seed)

        num_train_samples, self.features_dim = np.shape(dataset.features)

        d = np.reshape(
            dataset.protected_attributes[:, dataset.protected_attribute_names.index(self.protected_attribute_name)],
            [-1, 1])
        sensitive_idx = np.array(np.where(d == self.unprivileged_group_protected_attribute_value))[0].flatten()
        nonsensitive_idx = np.array(np.where(d == self.privileged_group_protected_attribute_value))[0].flatten()
        training_sensitive = dataset.features[sensitive_idx]
        training_nonsensitive = dataset.features[nonsensitive_idx]
        ytrain_sensitive = dataset.labels[sensitive_idx]
        ytrain_nonsensitive = dataset.labels[nonsensitive_idx]

        model_inits = np.random.uniform(size=self.features_dim * 2 + self.k + self.features_dim * self.k)
        bnd = []
        for i, _ in enumerate(model_inits):
            if i < self.features_dim * 2 or i >= self.features_dim * 2 + self.k:
                bnd.append((None, None))
            else:
                bnd.append((0, 1))

        self.learned_model, _, d = optim.fmin_l_bfgs_b(lfr_helpers.LFR_optim_obj, x0=model_inits, epsilon=1e-5,
                                  args=(training_sensitive, training_nonsensitive,
                                        ytrain_sensitive[:, 0], ytrain_nonsensitive[:, 0], self.k, self.Ax,
                                        self.Ay, self.Az, 0, self.print_interval),
<<<<<<< HEAD
                                  bounds=bnd, approx_grad=True, maxfun=5000,
                                  maxiter=5000, disp=self.verbose)#[0]
        print(d['nit'])
        print(d['funcalls'])
=======
                                  bounds=bnd, approx_grad=True, maxfun=maxfun,
                                  maxiter=maxiter, disp=self.verbose)[0]
>>>>>>> 4128017c
        return self

    def transform(self, dataset, threshold=0.5, **kwargs):
        """Transform the dataset using learned model parameters.
        Args:
            dataset (BinaryLabelDataset): Dataset containing labels that needs to be transformed.
            threshold(float, optional): threshold parameter used for binary label prediction.
        Returns:
            dataset (BinaryLabelDataset): Transformed Dataset.
        """
        if self.seed is not None:
            np.random.seed(self.seed)

        num_test_samples, _ = np.shape(dataset.features)

        d = np.reshape(
            dataset.protected_attributes[:, dataset.protected_attribute_names.index(self.protected_attribute_name)],
            [-1, 1])
        sensitive_idx = np.array(np.where(d == self.unprivileged_group_protected_attribute_value))[0].flatten()
        nonsensitive_idx = np.array(np.where(d == self.privileged_group_protected_attribute_value))[0].flatten()
        testing_sensitive = dataset.features[sensitive_idx]
        testing_nonsensitive = dataset.features[nonsensitive_idx]
        ytest_sensitive = dataset.labels[sensitive_idx]
        ytest_nonsensitive = dataset.labels[nonsensitive_idx]

        # extract training model parameters
        Ns, P = testing_sensitive.shape
        N, _ = testing_nonsensitive.shape
        alphaoptim0 = self.learned_model[:P]
        alphaoptim1 = self.learned_model[P: 2 * P]
        woptim = self.learned_model[2 * P: (2 * P) + self.k]
        voptim = np.array(self.learned_model[(2 * P) + self.k:]).reshape((self.k, P))

        # compute distances on the test dataset using train model params
        dist_sensitive = lfr_helpers.distances(testing_sensitive, voptim, alphaoptim1, Ns, P, self.k)
        dist_nonsensitive = lfr_helpers.distances(testing_nonsensitive, voptim, alphaoptim0, N, P, self.k)

        # compute cluster probabilities for test instances
        M_nk_sensitive = lfr_helpers.M_nk(dist_sensitive, Ns, self.k)
        M_nk_nonsensitive = lfr_helpers.M_nk(dist_nonsensitive, N, self.k)

        # learned mappings for test instances
        res_sensitive = lfr_helpers.x_n_hat(testing_sensitive, M_nk_sensitive, voptim, Ns, P, self.k)
        x_n_hat_sensitive = res_sensitive[0]
        res_nonsensitive = lfr_helpers.x_n_hat(testing_nonsensitive, M_nk_nonsensitive, voptim, N, P, self.k)
        x_n_hat_nonsensitive = res_nonsensitive[0]

        # compute predictions for test instances
        res_sensitive = lfr_helpers.yhat(M_nk_sensitive, ytest_sensitive, woptim, Ns, self.k)
        y_hat_sensitive = res_sensitive[0]
        res_nonsensitive = lfr_helpers.yhat(M_nk_nonsensitive, ytest_nonsensitive, woptim, N, self.k)
        y_hat_nonsensitive = res_nonsensitive[0]

        transformed_features = np.zeros(shape=np.shape(dataset.features))
        transformed_labels = np.zeros(shape=np.shape(dataset.labels))
        transformed_features[sensitive_idx] = x_n_hat_sensitive
        transformed_features[nonsensitive_idx] = x_n_hat_nonsensitive
        transformed_labels[sensitive_idx] = np.reshape(y_hat_sensitive,
            [-1, 1])
        transformed_labels[nonsensitive_idx] = np.reshape(y_hat_nonsensitive,
            [-1, 1])
        transformed_bin_labels = (np.array(transformed_labels) > threshold).astype(np.float64)

        # Mutated, fairer dataset with new labels
        dataset_new = dataset.copy(deepcopy=True)
        dataset_new.features = transformed_features
        dataset_new.labels = transformed_bin_labels
        dataset_new.scores = np.array(transformed_labels)

        return dataset_new    

    def fit_transform(self, dataset, seed=None):
        """fit and transform methods sequentially"""

        return self.fit(dataset, seed=seed).transform(dataset)<|MERGE_RESOLUTION|>--- conflicted
+++ resolved
@@ -103,15 +103,10 @@
                                   args=(training_sensitive, training_nonsensitive,
                                         ytrain_sensitive[:, 0], ytrain_nonsensitive[:, 0], self.k, self.Ax,
                                         self.Ay, self.Az, 0, self.print_interval),
-<<<<<<< HEAD
-                                  bounds=bnd, approx_grad=True, maxfun=5000,
-                                  maxiter=5000, disp=self.verbose)#[0]
+                                  bounds=bnd, approx_grad=True, maxfun=maxfun,
+                                  maxiter=maxiter, disp=self.verbose)[0]
         print(d['nit'])
         print(d['funcalls'])
-=======
-                                  bounds=bnd, approx_grad=True, maxfun=maxfun,
-                                  maxiter=maxiter, disp=self.verbose)[0]
->>>>>>> 4128017c
         return self
 
     def transform(self, dataset, threshold=0.5, **kwargs):
@@ -181,7 +176,7 @@
         dataset_new.labels = transformed_bin_labels
         dataset_new.scores = np.array(transformed_labels)
 
-        return dataset_new    
+        return dataset_new
 
     def fit_transform(self, dataset, seed=None):
         """fit and transform methods sequentially"""
