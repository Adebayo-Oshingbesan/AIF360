--- conflicted
+++ resolved
@@ -4,10 +4,7 @@
 from sklearn.preprocessing import LabelEncoder
 from sklearn.utils import check_random_state
 from sklearn.utils.validation import check_is_fitted
-<<<<<<< HEAD
-=======
 import tensorflow.compat.v1 as tf
->>>>>>> 79a8d022
 
 from aif360.sklearn.utils import check_inputs, check_groups
 
@@ -94,17 +91,10 @@
         Returns:
             self
         """
-<<<<<<< HEAD
-        import tensorflow as tf
-        if tf.__version__[0] == '2':
-            import tensorflow.compat.v1 as tf
-            tf.disable_eager_execution()
-=======
         if tf.executing_eagerly():
             raise RuntimeError("AdversarialDebiasing does not work in eager "
                     "execution mode. To fix, add `tf.disable_eager_execution()`"
                     " to the top of the calling script.")
->>>>>>> 79a8d022
 
         X, y, _ = check_inputs(X, y)
         rng = check_random_state(self.random_state)
